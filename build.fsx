--- conflicted
+++ resolved
@@ -199,16 +199,11 @@
   ==> "RunTests"
   ==> "Default"
 
-<<<<<<< HEAD
 "Build"
-  ==> "PrepareRelease" 
-=======
-"Default"
   ==> "PrepareRelease"
+  ==> "NuGet"
   ==> "GenerateDocs"
   ==> "ReleaseDocs"
->>>>>>> ba0eb5fe
-  ==> "NuGet"
   ==> "Release"
 
 RunTargetOrDefault "Default"